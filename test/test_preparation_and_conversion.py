#!/usr/bin/env python3
# -*- coding: utf-8 -*-
"""
Created on Mon May 11 11:15:41 2020

@author: fabian
"""

import os
import pytest
import urllib3
import geopandas as gpd
urllib3.disable_warnings()

import atlite
from atlite import Cutout
from xarray.testing import assert_allclose, assert_equal
import numpy as np


# %% Predefine tests for cutout

def all_notnull_test(cutout):
    """Test if no nan's in the prepared data occur"""
    assert cutout.data.notnull().all()


def prepared_features_test(cutout):
    """
    The prepared features series should contain all variables in cuttout.data
    """
    assert set(cutout.prepared_features) == set(cutout.data)


def update_feature_test(cutout, red):
    """atlite should be able to overwrite a feature."""
    red.data = cutout.data.drop_vars('influx_direct')
    red.prepare('influx', overwrite=True)
    assert_equal(red.data.influx_direct, cutout.data.influx_direct)


<<<<<<< HEAD
def merge_test(cutout, other, target_modules):
    merge = cutout.merge(other, compat='override')
    assert set(merge.module) == set(target_modules)
=======
def wrong_recreation(cutout):
    with pytest.warns(UserWarning):
        Cutout(path=cutout.path, module='somethingelse')
>>>>>>> d497fd47


def pv_test(cutout):
    '''
    Test the atlite.Cutout.pv function with different settings. Compare
    optimal orientation with flat orientation.
    '''

    orientation = {'slope': 0.0, 'azimuth': 0.0}
    cap_factor = cutout.pv(atlite.resource.solarpanels.CdTe, orientation)

    assert cap_factor.notnull().all()
    assert cap_factor.sum() > 0

    production = cutout.pv(atlite.resource.solarpanels.CdTe, orientation,
                        layout=cap_factor)

    assert production.notnull().all()
    assert (production.sel(time=TIME+ ' 00:00') == 0)

    cells = cutout.grid
    cells = cells.assign(regions=['lower']*200 + ['upper']*(len(cells)-200))
    shapes = cells.dissolve('regions')
    production, capacity = cutout.pv(atlite.resource.solarpanels.CdTe,
                                     orientation, layout=cap_factor,
                                     shapes=shapes, return_capacity=True)
    cap_per_region = (cells.assign(cap_factor=cap_factor.stack(spatial=['y','x']))
                          .groupby('regions').cap_factor.sum())

    assert all(cap_per_region == capacity)

    # Now compare with optimal orienation
    cap_factor_opt = cutout.pv(atlite.resource.solarpanels.CdTe, 'latitude_optimal')

    assert cap_factor_opt.sum() > cap_factor.sum()

    production_opt = cutout.pv(atlite.resource.solarpanels.CdTe, 'latitude_optimal',
                            layout=cap_factor_opt)

    assert (production_opt.sel(time=TIME+ ' 00:00') == 0)

    assert production_opt.sum() > production.sum()



def wind_test(cutout):
    '''
    Test the atlite.Cutout.wind function with two different layouts.
    The standard layout proportional to the capacity factors must have a lower
    production than a layout proportionally to the capacity layout squared.
    '''
    cap_factor = cutout.wind(atlite.windturbines.Enercon_E101_3000kW)

    assert cap_factor.notnull().all()
    assert cap_factor.sum() > 0

    production = cutout.wind(atlite.windturbines.Enercon_E101_3000kW,
                          layout=cap_factor)

    assert production.notnull().all()
    assert production.sum() > 0

    # Now create a better layout with same amount of installed power
    better_layout = (cap_factor**2)/(cap_factor**2).sum() * cap_factor.sum()
    better_production = cutout.wind(atlite.windturbines.Enercon_E101_3000kW,
                                 layout=better_layout)

    assert better_production.sum() > production.sum()


def runoff_test(cutout):
    '''
    Test the atlite.Cutout.runoff function.

    First check if the total of all capacity factors is not null.
    Then compare the runoff at sites which belong to the lower (altitude) half
    of the map, with the runoff at higher sites. The runoff at the lower sites
    (mostly at sea level) should have a smaller capacity factor total and
    production.
    '''
    cap_factor = cutout.runoff()
    assert cap_factor.notnull().all()
    assert cap_factor.sum() > 0

    height = cutout.data.height.load()
    q = np.quantile(height, 0.5)
    lower_area = height <= q
    higher_area = height > q
    assert cap_factor.where(lower_area).sum() < cap_factor.where(higher_area).sum()

    low_level_prod = cutout.runoff(layout=cap_factor.where(lower_area, 0))
    high_level_prod = cutout.runoff(layout=cap_factor.where(higher_area, 0))
    assert low_level_prod.sum() < high_level_prod.sum()


# I don't understand the problems with the crs and projection here leaving this
# out:

# def test_hydro():
#     plants = pd.DataFrame({'lon' : [x0, x1],
#                            'lat': [y0, y1]})
#     basins = gpd.GeoDataFrame(dict(geometry=[cutout_era5.grid_cells[0], cutout_era5.grid_cells[-1]],
#                                    HYBAS_ID = [0,1],
#                                    DIST_MAIN = 10,
#                                    NEXT_DOWN = None), index=[0,1], crs=dict(proj="aea"))
#     cutout_era5.hydro(plants, basins)


# %% Prepare cutouts to test


TIME = '2013-01-01'
BOUNDS = (-4, 56, 1.5, 61)
SARAH_DIR = os.getenv('SARAH_DIR', '/home/vres/climate-data/sarah_v2')


@pytest.fixture(scope='session')
def cutout_era5(tmp_path_factory):
    tmp_path = tmp_path_factory.mktemp("era5")
    cutout = Cutout(path=tmp_path / "era5", module="era5", bounds=BOUNDS, time=TIME)
    cutout.prepare()
    return cutout

@pytest.fixture(scope='session')
def cutout_era5_reduced(tmp_path_factory):
    tmp_path = tmp_path_factory.mktemp("era5_red")
    cutout = Cutout(path=tmp_path / "era5", module="era5", bounds=BOUNDS, time=TIME)
    return cutout


@pytest.fixture(scope='session')
def cutout_sarah(tmp_path_factory):
    tmp_path = tmp_path_factory.mktemp("sarah")
    cutout = Cutout(path=tmp_path / "sarah", module=["sarah", "era5"],
                    bounds=BOUNDS, time=TIME, sarah_dir=SARAH_DIR)
    cutout.prepare()
    return cutout





class TestERA5:
    @staticmethod
    def test_data_module_arguments_era5(cutout_era5):
        """
        All data variables should have an attribute to which module thay belong
        """
        for v in cutout_era5.data:
            assert cutout_era5.data.attrs['module'] == 'era5'

    @staticmethod
    def test_compare_with_get_data_era5(cutout_era5, tmp_path):
        """
        The prepared data should be exactly the same as from the low level function
        """
        influx = atlite.datasets.era5.get_data(cutout_era5, 'influx', tmpdir=tmp_path)
        assert_allclose(influx.influx_toa, cutout_era5.data.influx_toa, atol=1e-5, rtol=1e-5)

    @staticmethod
    def test_prepared_features_era5(cutout_era5):
        return prepared_features_test(cutout_era5)

    @staticmethod
    def test_update_feature_era5(cutout_era5, cutout_era5_reduced):
        return update_feature_test(cutout_era5, cutout_era5_reduced)

    @staticmethod
    def test_wrong_loading(cutout_era5):
        wrong_recreation(cutout_era5)

    @staticmethod
    def test_pv_era5(cutout_era5):
        return pv_test(cutout_era5)

    @staticmethod
    def test_wind_era5(cutout_era5):
        return wind_test(cutout_era5)

    @staticmethod
    def test_runoff_era5(cutout_era5):
        return runoff_test(cutout_era5)


@pytest.mark.skipif(not os.path.exists(SARAH_DIR),
                    reason="'sarah_dir' is not a valid path")
class TestSarah:

    @staticmethod
    def test_prepared_features_sarah(cutout_sarah):
        return prepared_features_test(cutout_sarah)

    @staticmethod
    def test_merge(cutout_sarah, cutout_era5):
        return merge_test(cutout_sarah, cutout_era5, ['sarah', 'era5'])

    @staticmethod
    def test_pv_sarah(cutout_sarah):
        return pv_test(cutout_sarah)


    @staticmethod
    def test_wind_sarah(cutout_sarah):
        return wind_test(cutout_sarah)

    @staticmethod
    def test_runoff_sarah(cutout_sarah):
        return runoff_test(cutout_sarah)<|MERGE_RESOLUTION|>--- conflicted
+++ resolved
@@ -39,15 +39,14 @@
     assert_equal(red.data.influx_direct, cutout.data.influx_direct)
 
 
-<<<<<<< HEAD
 def merge_test(cutout, other, target_modules):
     merge = cutout.merge(other, compat='override')
     assert set(merge.module) == set(target_modules)
-=======
+
+    
 def wrong_recreation(cutout):
     with pytest.warns(UserWarning):
         Cutout(path=cutout.path, module='somethingelse')
->>>>>>> d497fd47
 
 
 def pv_test(cutout):
