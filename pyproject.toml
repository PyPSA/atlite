--- conflicted
+++ resolved
@@ -28,14 +28,13 @@
 ]
 requires-python = ">=3.9"
 dependencies = [
-<<<<<<< HEAD
     "typing-extensions",
     "numpy<2.0",
     "scipy",
     "pandas>=0.25",
     "bottleneck",
     "numexpr",
-    "xarray>=0.20",
+    "xarray>=2024.03.0",
     "netcdf4",
     "dask>=2021.10.0",
     "toolz",
@@ -48,26 +47,6 @@
     "pyproj>=2",
     "geopandas",
     "cdsapi>=0.7.4",
-=======
-       "numpy<2.0",
-        "scipy",
-        "pandas>=0.25",
-        "bottleneck",
-        "numexpr",
-        "xarray>=2024.03.0",
-        "netcdf4",
-        "dask>=2021.10.0",
-        "toolz",
-        "requests",
-        "pyyaml",
-        "rasterio",
-        "shapely",
-        "progressbar2",
-        "tqdm",
-        "pyproj>=2",
-        "geopandas",
-        "cdsapi>=0.7.4",
->>>>>>> 481f3afc
 ]
 
 [project.urls]
