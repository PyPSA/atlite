# -*- coding: utf-8 -*-

# SPDX-FileCopyrightText: 2016-2019 The Atlite Authors
#
# SPDX-License-Identifier: GPL-3.0-or-later

import sys
import numpy as np
import xarray as xr
from numpy import sin, cos, deg2rad

def get_orientation(name, **params):
    '''
    Definitions:
        -`slope` is the angle between ground and panel.
        -`azimuth` is the clockwise angle from North.
            i.e. azimuth = 180 faces exactly South
    '''
    if isinstance(name, dict):
        params = name
        name = params.pop('name', 'constant')
    return getattr(sys.modules[__name__], 'make_{}'.format(name))(**params)


def make_latitude_optimal():
    """
    Returns an optimal tilt angle for the given ``lat``, assuming that
    the panel is facing towards the equator, using a simple method from [1].

    This method only works for latitudes between 0 and 50. For higher
    latitudes, a static 40 degree angle is returned.

    These results should be used with caution, but there is some
    evidence that tilt angle may not be that important [2].

    Function and documentation has been adapted from gsee [3].

    [1] http://www.solarpaneltilt.com/#fixed
    [2] http://dx.doi.org/10.1016/j.solener.2010.12.014
    [3] https://github.com/renewables-ninja/gsee/blob/master/gsee/pv.py

    Parameters
    ----------
    lat : float
        Latitude in degrees.
    """

    def latitude_optimal(lon, lat, solar_position):

        slope = np.empty_like(lat.values)

<<<<<<< HEAD
        below_25 = lat.values <= deg2rad(25)
        below_50 = lat.values <= deg2rad(50)

        slope[below_25] = 0.87 * lat.values[below_25]
        slope[~below_25 & below_50] = 0.76 * \
            lat.values[~below_25 & below_50] + deg2rad(0.31)
        slope[~below_50] = deg2rad(40.)
=======
        below_25 = np.abs(lat.values) <= np.deg2rad(25)
        below_50 = np.abs(lat.values) <= np.deg2rad(50)

        slope[below_25] = 0.87 * np.abs(lat.values[below_25])
        slope[~below_25 & below_50] = 0.76 * np.abs(lat.values[~below_25 & below_50]) + np.deg2rad(0.31)
        slope[~below_50] = np.deg2rad(40.)
>>>>>>> 6e64cb9a

        # South orientation for panels on northern hemisphere and vice versa
        azimuth = np.where(lat.values < 0, 0, 180)

        return dict(slope=xr.DataArray(slope, coords=lat.coords),
                    azimuth=xr.DataArray(azimuth, coords=lat.coords))

    return latitude_optimal


def make_constant(slope, azimuth):
    slope = deg2rad(slope)
    azimuth = deg2rad(azimuth)

    def constant(lon, lat, solar_position):
        return dict(slope=slope, azimuth=azimuth)
    return constant


def make_latitude(azimuth=180):
    def latitude(lon, lat, solar_position):
        return dict(slope=lat, azimuth=azimuth)
    return latitude


def SurfaceOrientation(ds, solar_position, orientation):
    """
    Compute cos(incidence) for slope and panel azimuth

    References
    ----------
    [1] Sproul, A. B., Derivation of the solar geometric relationships using
    vector analysis, Renewable Energy, 32(7), 1187–1205 (2007).
    """

    lon = deg2rad(ds['lon'])
    lat = deg2rad(ds['lat'])

    orientation = orientation(lon, lat, solar_position)
    surface_slope = orientation['slope']
    surface_azimuth = orientation['azimuth']

    sun_altitude = solar_position['altitude']
    sun_azimuth = solar_position['azimuth']

    cosincidence = (sin(surface_slope) * cos(sun_altitude) *
                    cos(surface_azimuth - sun_azimuth) +
                    cos(surface_slope) * sin(sun_altitude))

    # fixup incidence angle: if the panel is badly oriented and the sun shines
    # on the back of the panel (incidence angle > 90degree), the irradiation
    # would be negative instead of 0; this is prevented here.
    cosincidence = cosincidence.clip(min=0)

    return xr.Dataset({'cosincidence': cosincidence,
                       'slope': surface_slope,
                       'azimuth': surface_azimuth})<|MERGE_RESOLUTION|>--- conflicted
+++ resolved
@@ -49,22 +49,13 @@
 
         slope = np.empty_like(lat.values)
 
-<<<<<<< HEAD
-        below_25 = lat.values <= deg2rad(25)
-        below_50 = lat.values <= deg2rad(50)
-
-        slope[below_25] = 0.87 * lat.values[below_25]
-        slope[~below_25 & below_50] = 0.76 * \
-            lat.values[~below_25 & below_50] + deg2rad(0.31)
-        slope[~below_50] = deg2rad(40.)
-=======
-        below_25 = np.abs(lat.values) <= np.deg2rad(25)
-        below_50 = np.abs(lat.values) <= np.deg2rad(50)
+        below_25 = np.abs(lat.values) <= deg2rad(25)
+        below_50 = np.abs(lat.values) <= deg2rad(50)
 
         slope[below_25] = 0.87 * np.abs(lat.values[below_25])
-        slope[~below_25 & below_50] = 0.76 * np.abs(lat.values[~below_25 & below_50]) + np.deg2rad(0.31)
+        slope[~below_25 & below_50] = (
+            0.76 * np.abs(lat.values[~below_25 & below_50]) + deg2rad(0.31))
         slope[~below_50] = np.deg2rad(40.)
->>>>>>> 6e64cb9a
 
         # South orientation for panels on northern hemisphere and vice versa
         azimuth = np.where(lat.values < 0, 0, 180)
