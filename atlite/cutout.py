--- conflicted
+++ resolved
@@ -34,11 +34,6 @@
 from .utils import CachedAttribute
 from .data import cutout_prepare, available_features
 from .gis import get_coords, compute_indicatormatrix, compute_availabilitymatrix
-<<<<<<< HEAD
-from .convert import (convert_and_aggregate, heat_demand, hydro, temperature,
-                      wind, pv, runoff, solar_thermal, soil_temperature,
-                      coefficient_of_performance)
-=======
 from .convert import (
     convert_and_aggregate,
     heat_demand,
@@ -49,8 +44,8 @@
     runoff,
     solar_thermal,
     soil_temperature,
+    coefficient_of_performance,
 )
->>>>>>> ea264e60
 from .datasets import modules as datamodules
 
 import logging
