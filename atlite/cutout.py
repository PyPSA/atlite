# SPDX-FileCopyrightText: Contributors to atlite <https://github.com/pypsa/atlite>
#
# SPDX-License-Identifier: MIT
"""
Base class for atlite.
"""

# There is a binary incompatibility between the pip wheels of netCDF4 and
# rasterio, which leads to the first one to work correctly while the second
# loaded one fails by loading netCDF4 first, we ensure that most of atlite's
# functionality works fine, even when the pip wheels have been used, only for
# resampling the sarah dataset it is important to use conda.
# Refer to
# https://github.com/pydata/xarray/issues/2535,
# https://github.com/rasterio/rasterio-wheels/issues/12

import logging
from pathlib import Path
from tempfile import mktemp
from warnings import warn

import dask
import geopandas as gpd
import numpy as np
import pandas as pd
import rasterio as rio
import xarray as xr
from numpy import append, atleast_1d
from pyproj import CRS
from shapely.geometry import box

from atlite.convert import (
    coefficient_of_performance,
    convert_and_aggregate,
    cooling_demand,
    csp,
    dewpoint_temperature,
    heat_demand,
    hydro,
    irradiation,
    line_rating,
    pv,
    runoff,
    soil_temperature,
    solar_thermal,
    temperature,
    wind,
)
from atlite.data import available_features, cutout_prepare
from atlite.datasets import modules as datamodules
from atlite.gis import (
    compute_availabilitymatrix,
    compute_indicatormatrix,
    compute_intersectionmatrix,
    get_coords,
)
from atlite.utils import CachedAttribute

logger = logging.getLogger(__name__)


class Cutout:
    """
    Cutout base class.

    This class builds the starting point for most atlite
    functionalities.
    """

    def __init__(self, path, **cutoutparams):
        """
        Provide an atlite cutout object.

        Create a cutout object to use atlite operations on it. Based on the
        provided parameters, atlite first checks whether this cutout already
        exists on disk and if yes, loads this cutout.

        If the cutout does not yet exist on disk, then atlite creates an
        "unprepared" cutout object. This does not yet contain the full data.
        The process of preparing (loading the data) can then be started with
        `cutout.prepare()`.

        Parameters
        ----------
        path : str | path-like
            NetCDF from which to load or where to store the cutout.
        module : str or list
            The dataset(s) which works as a basis for the cutout. Available
            modules are "era5", "sarah" and "gebco".
            This is necessary when building a new cutout.
            If more than one module is given, their order determines how atlite
            fills up missing features when preparing the cutout with
            `Cutout.prepare()`. For example `influx_diffuse` is provided by
            the `sarah` and the `era5` module. Prioritizing sarah and setting
            module=['sarah', 'era5'] will load `influx_diffuse` from the sarah
            module and ignoring the era5 'influx_diffuse' data.
        time : str | slice
            Time range to include in the cutout, e.g. "2011" or
            ("2011-01-05", "2011-01-25")
            This is necessary when building a new cutout.
        bounds : GeoSeries.bounds | DataFrame, optional
            The outer bounds of the cutout or as a DataFrame
            containing (min.long, min.lat, max.long, max.lat).
        x : slice, optional
            Outer longitudinal bounds for the cutout (west, east).
        y : slice, optional
            Outer latitudinal bounds for the cutout (south, north).
        dx : float, optional
            Step size of the x coordinate. The default is 0.25.
        dy : float, optional
            Step size of the y coordinate. The default is 0.25.
        dt : str, optional
            Frequency of the time coordinate. The default is 'h'. Valid are all
            pandas offset aliases.
        interp_s : string, optional
                    Interpolation method for spatial interpolation.
                    The default is 'linear'. Valid are all xarray interpolation
                    aliases (such as: 'quadratic', 'cubic',...)
        interp_t : string, optional
                    Interpolation method for temporal interpolation.
                    The default is 'linear'. Valid are all xarray interpolation
                    aliases (such as: 'quadratic', 'cubic',...)
        chunks : dict
            Chunks when opening netcdf files.
            Defaults to {'time': 100, 'y': 100, 'x': 100}
        data : xr.Dataset
            User provided cutout data. Save the cutout using `Cutout.to_file()`
            afterwards.

        Other Parameters
        ----------------
        sanitize : bool, default True
            Whether to sanitize the data when preparing the cutout. Takes
            effect for 'era5' data loading.
        sarah_dir : str, Path
            Directory of on-disk sarah data. This must be given when using the
            sarah module.
        sarah_interpolate : bool, default True
            Whether to interpolate NaN's in the SARAH data. This takes effect for
            sarah data which has missing data for areas where dawn and
            nightfall happens (ca. 30 min gap).
        gebco_path: str
            Path to find the gebco NetCDF file. Only necessary when including
            the gebco module.
        parallel : bool, default False
            Whether to open dataset in parallel mode. Take effect for all
            xr.open_mfdataset usages.
        """

        path = Path(path).with_suffix(".nc")
        chunks = cutoutparams.pop("chunks", {"time": 100, "y": 100, "x": 100})
        if isinstance(chunks, dict):
            storable_chunks = {f"chunksize_{k}": v for k, v in (chunks or {}).items()}
        else:
            storable_chunks = {}

        # Three cases. First, cutout exists -> take the data.
        # Second, data is given -> take it. Third, else -> build a new cutout
        if path.is_file():
            data = xr.open_dataset(str(path))
            data = data.chunk(chunks)
            data.attrs.update(storable_chunks)
            if cutoutparams:
                warn(
                    f"Arguments {', '.join(cutoutparams)} are ignored, since "
                    "cutout is already built."
                )
        elif "data" in cutoutparams:
            data = cutoutparams.pop("data")
        else:
            logger.info(f"Building new cutout {path}")

            if "bounds" in cutoutparams:
                x1, y1, x2, y2 = cutoutparams.pop("bounds")
                cutoutparams.update(x=slice(x1, x2), y=slice(y1, y2))

            try:
                x = cutoutparams.pop("x")
                y = cutoutparams.pop("y")
                time = cutoutparams.pop("time")

                dx = cutoutparams.pop("dx", 0.25)
                dy = cutoutparams.pop("dy", 0.25)
                dt = cutoutparams.pop("dt", "1h")

                interp_s = cutoutparams.pop("interp_s", "linear")
                interp_t = cutoutparams.pop("interp_t", "linear")

                module = cutoutparams.pop("module")
            except KeyError as exc:
                raise TypeError(
                    "Arguments 'time' and 'module' must be "
                    "specified. Spatial bounds must either be "
                    "passed via argument 'bounds' or 'x' and 'y'."
                ) from exc

            # Convert different time inputs to a valid time slice with
            # pd.Timestamps as data

            # convert string or timestamp to slice
            if isinstance(time, str) or isinstance(time, pd.Timestamp):
                time = pd.Timestamp(time)
                # Create a time slice using pandas datetime
                time = slice(
                    pd.Timestamp(
                        f"{time.year}-{time.month}-{time.day} {time.hour}:{time.minute}"
                    ),
                    pd.Timestamp(f"{time.year}-12-31 23:00"),
                    pd.Timedelta(dt),
                )

            # convert list of timestamps to slice
            if isinstance(time, list):
                freq = pd.Timedelta(pd.infer_freq(time))
                if freq is not pd.Timedelta(None):
                    time = slice(time[0], time[-1], freq)
                else:
                    time = slice(time[0], time[-1], pd.Timedelta(dt))

            # check if time slices has a timestep (dt) information
            if isinstance(time, slice):
                if (time.step is None) or (time.step is pd.Timedelta(None)):
                    time = slice(
                        pd.Timestamp(time.start),
                        pd.Timestamp(time.stop),
                        pd.Timedelta(dt),
                    )
                else:
                    time = slice(
                        pd.Timestamp(time.start),
                        pd.Timestamp(time.stop),
                        pd.Timedelta(time.step),
                    )

            # check if time slices is valid, assume if start == stop a whole
            # the data till the end of the year is requested.
            if time.start == time.stop:
                if time.start < pd.Timestamp(f"{time.start.year}-12-31 23:00"):
                    time = slice(
                        time.start,
                        pd.Timestamp(f"{time.start.year}-12-31 23:00"),
                        time.step,
                    )
                else:
                    time = slice(time.start, time.start + 2 * time.step, time.step)

            if x.step is None:
                x = slice(x.start, x.stop, dx)

            if y.step is None:
                y = slice(y.start, y.stop, dy)

            # TODO: check for dx, dy, x, y fine with module requirements
            # A check for module requirements is added, in case multiple modules
            # are used the first module requirements are considered
            # Nevertheless this should be done differently and variable to consider
            # cases that for example combine forecast with historic data
            # In additiona a flag if parallel calculations are possible is included
            time_now = pd.Timestamp.utcnow().replace(tzinfo=None).floor("h")

            if isinstance(module, list):
                logger.info(
                    f"Module requirements are set for the first module {module[0]}."
                )
                x, y, time, parallel = datamodules[module[0]]._checkModuleRequirements(
                    x, y, time, time_now
                )
            else:
                logger.info(f"Module requirements for module {module} are set.")
                x, y, time, parallel = datamodules[module]._checkModuleRequirements(
                    x, y, time, time_now
                )

            # In get coords forecast times up to 4 weeks are included
            coords = get_coords(x, y, time, x.step, y.step, time.step, **cutoutparams)

            # additional attributes interpolation and parallel computing are included
            attrs = {
                "module": module,
                "prepared_features": [],
                "tz": f"{time.start.tz}",
                "dx": f"{x.step}",
                "dy": f"{y.step}",
                "dt": f"{time.step}",
                "interp_s": f"{interp_s}",
                "interp_t": f"{interp_t}",
                "parallel": parallel,
                "init_time": f"{time_now.strftime('%Y-%m-%d %H:%M:%S')}",
                **storable_chunks,
                **cutoutparams,
            }
            data = xr.Dataset(coords=coords, attrs=attrs)

        # Check compatibility of CRS
        modules = atleast_1d(data.attrs.get("module"))
        crs = set(CRS(datamodules[m].crs) for m in modules)
        assert len(crs) == 1, f"CRS of {module} not compatible"

        self.path = path
        self.data = data

    @property
    def name(self):
        """
        Name of the cutout.
        """
        return self.path.stem

    @property
    def module(self):
        """
        Data module of the cutout.
        """
        return self.data.attrs.get("module")

    @property
    def crs(self):
        """
        Coordinate Reference System of the cutout.
        """
        return CRS(datamodules[atleast_1d(self.module)[0]].crs)

    @property
    def available_features(self):
        """
        List of available weather data features for the cutout.
        """
        return available_features(self.module)

    @property
    def chunks(self):
        """
        Chunking of the cutout data used by dask.
        """
        chunks = {
            k.lstrip("chunksize_"): v
            for k, v in self.data.attrs.items()
            if k.startswith("chunksize_")
        }
        return None if chunks == {} else chunks

    @property
    def coords(self):
        """
        Geographic coordinates of the cutout.
        """
        return self.data.coords

    @property
    def shape(self):
        """
        Size of spatial dimensions (y, x) of the cutout data.
        """
        return len(self.coords["y"]), len(self.coords["x"])

    @property
    def extent(self):
        """
        Total extent of the area covered by the cutout (x, X, y, Y).
        """
        xs, ys = self.coords["x"].values, self.coords["y"].values
        dx, dy = self.dx, self.dy
        return np.array(
            [xs[0] - dx / 2, xs[-1] + dx / 2, ys[0] - dy / 2, ys[-1] + dy / 2]
        )

    @property
    def bounds(self):
        """
        Total bounds of the area covered by the cutout (x, y, X, Y).
        """
        return self.extent[[0, 2, 1, 3]]

    @property
    def transform(self):
        """
        Get the affine transform of the cutout.
        """
        return rio.Affine(
            self.dx,
            0,
            self.coords["x"].values[0] - self.dx / 2,
            0,
            self.dy,
            self.coords["y"].values[0] - self.dy / 2,
        )

    @property
    def transform_r(self):
        """
        Get the affine transform of the cutout with reverse y-order.
        """
        return rio.Affine(
            self.dx,
            0,
            self.coords["x"].values[0] - self.dx / 2,
            0,
            -self.dy,
            self.coords["y"].values[-1] + self.dy / 2,
        )

    @property
    def dx(self):
        """
        Spatial resolution on the x coordinates.
        """
        x = self.coords["x"]
        return round((x[-1] - x[0]).item() / (x.size - 1), 8)

    @property
    def dy(self):
        """
        Spatial resolution on the y coordinates.
        """
        y = self.coords["y"]
        return round((y[-1] - y[0]).item() / (y.size - 1), 8)

    @property
    def dt(self):
        """
        Time resolution of the cutout.
        """
        return pd.infer_freq(self.coords["time"].to_index())

    @property
    def prepared(self):
        """
        Boolean indicating whether all available features are prepared.
        """
        return self.prepared_features.sort_index().equals(
            self.available_features.sort_index()
        )

    @property
    def prepared_features(self):
        """
        Get the list of prepared features in the cutout.
        """
        index = [
            (self.data[v].attrs["module"], self.data[v].attrs["feature"])
            for v in self.data
        ]
        index = pd.MultiIndex.from_tuples(index, names=["module", "feature"])
        return pd.Series(list(self.data), index, dtype=object)

    @CachedAttribute
    def grid(self):
        """
        Cutout grid with coordinates and geometries.

        The coordinates represent the centers of the grid cells.

        Returns
        -------
        geopandas.GeoDataFrame
            Frame with coordinate columns 'x' and 'y', and geometries of the
            corresponding grid cells.

        """
        xs, ys = np.meshgrid(self.coords["x"], self.coords["y"])
        coords = np.asarray((np.ravel(xs), np.ravel(ys))).T
        span = (coords[self.shape[1] + 1] - coords[0]) / 2
        cells = [box(*c) for c in np.hstack((coords - span, coords + span))]
        return gpd.GeoDataFrame(
            {"x": coords[:, 0], "y": coords[:, 1], "geometry": cells},
            crs=self.crs,
        )

    def sel(self, path=None, bounds=None, buffer=0, **kwargs):
        """
        Select parts of the cutout.

        Parameters
        ----------
        path : str | path-like
            File where to store the sub-cutout. Defaults to a temporary file.
        bounds : GeoSeries.bounds | DataFrame, optional
            The outer bounds of the cutout or as a DataFrame
            containing (min.long, min.lat, max.long, max.lat).
        buffer : float, optional
            Buffer around the bounds. The default is 0.
        **kwargs :
            Passed to `xr.Dataset.sel` for data selection.

        Returns
        -------
        selected : Cutout
            Selected cutout.

        """
        if path is None:
            path = mktemp(
                prefix=f"{self.path.stem}-",
                suffix=self.path.suffix,
                dir=self.path.parent,
            )

        if bounds is not None:
            if buffer > 0:
                bounds = box(*bounds).buffer(buffer).bounds
            x1, y1, x2, y2 = bounds
            kwargs.update(x=slice(x1, x2), y=slice(y1, y2))
        data = self.data.sel(**kwargs)
        return Cutout(path, data=data)

    def merge(self, other, path=None, **kwargs):
        """
        Merge two cutouts into a single cutout.

        Parameters
        ----------
        other : atlite.Cutout
            Other cutout to merge.
        path : str | path-like
            File where to store the merged cutout. Defaults to a temporary file.
        **kwargs
            Keyword arguments passed to `xarray.merge()`.

        Returns
        -------
        merged : Cutout
            Merged cutout.

        """
        assert isinstance(other, Cutout)

        if path is None:
            path = mktemp(
                prefix=f"{self.path.stem}-",
                suffix=self.path.suffix,
                dir=self.path.parent,
            )

        attrs = {**self.data.attrs, **other.data.attrs}
        attrs["module"] = list(set(append(*atleast_1d(self.module, other.module))))
        features = self.prepared_features.index.unique("feature")
        otherfeatures = other.prepared_features.index.unique("feature")
        attrs["prepared_features"] = list(features.union(otherfeatures))

        data = self.data.merge(other.data, **kwargs).assign_attrs(**attrs)

        return Cutout(path, data=data)

    def to_file(self, fn=None):
        """
        Save cutout to a NetCDF file.

        Parameters
        ----------
        fn : str | path-like
            File name where to store the cutout, defaults to `cutout.path`.

        """
        if fn is None:
            fn = self.path
        self.data.to_netcdf(fn)

    def __repr__(self):
        start = np.datetime_as_string(self.coords["time"].values[0], unit="D")
        end = np.datetime_as_string(self.coords["time"].values[-1], unit="D")
        return (
            '<Cutout "{}">\n'
            " x = {:.2f} ⟷ {:.2f}, dx = {:.2f}\n"
            " y = {:.2f} ⟷ {:.2f}, dy = {:.2f}\n"
            " time = {} ⟷ {}, dt = {}\n"
            " module = {}\n"
            " prepared_features = {}".format(
                self.name,
                self.coords["x"].values[0],
                self.coords["x"].values[-1],
                self.dx,
                self.coords["y"].values[0],
                self.coords["y"].values[-1],
                self.dy,
                start,
                end,
                self.dt,
                self.module,
                list(self.prepared_features.index.unique("feature")),
            )
        )

<<<<<<< HEAD
=======
    def equals(self, other):
        """
        It overrides xarray.Dataset.equals and ignores the path attribute in the comparison
        """
        if not isinstance(other, Cutout):
            return NotImplemented
        # Compare cutouts data attributes
        return self.data.equals(other.data)
>>>>>>> 6ad71e09

    def indicatormatrix(self, shapes, shapes_crs=4326):
        """
        Compute the indicatormatrix.

        The indicatormatrix I[i,j] is a sparse representation of the ratio
        of the area in orig[j] lying in dest[i], where orig and dest are
        collections of polygons, i.e.

        A value of I[i,j] = 1 indicates that the shape orig[j] is fully
        contained in shape dest[j].

        Note that the polygons must be in the same crs.

        Parameters
        ----------
        shapes : Collection of shapely polygons

        Returns
        -------
        I : sp.sparse.lil_matrix
          Indicatormatrix

        """
        return compute_indicatormatrix(self.grid, shapes, self.crs, shapes_crs)

    def intersectionmatrix(self, shapes, shapes_crs=4326):
        """
        Compute the intersectionmatrix.

        The intersectionmatrix is a sparse matrix with entries (i,j) being one
        if shapes orig[j] and dest[i] are intersecting, and zero otherwise.

        Note that the polygons must be in the same crs.

        Parameters
        ----------
        orig : Collection of shapely polygons
        dest : Collection of shapely polygons

        Returns
        -------
        I : sp.sparse.lil_matrix
          Intersectionmatrix

        """
        return compute_intersectionmatrix(self.grid, shapes, self.crs, shapes_crs)

    def area(self, crs=None):
        """
        Get the area per grid cell as a DataArray with coords (x,y).

        Parameters
        ----------
        crs : int, optional
            The coordinate reference system (CRS) to use for the calculation.
            Defaults to the crs of the cutout.

        Returns
        -------
        xr.DataArray
            A DataArray containing the area per grid cell with coordinates (x,y).

        """
        if crs is None:
            crs = self.crs

        area = self.grid.to_crs(crs).area
        return xr.DataArray(
            area.values.reshape(self.shape),
            [self.coords["y"], self.coords["x"]],
        )

    def uniform_layout(self):
        """
        Get a uniform capacity layout for all grid cells.
        """
        return xr.DataArray(1, [self.coords["y"], self.coords["x"]])

    def uniform_density_layout(self, capacity_density, crs=None):
        """
        Get a capacity layout from a uniform capacity density.

        Parameters
        ----------
        capacity_density : float
            Capacity density in capacity/projection unit squared.
        crs : int, optional
            CRS to calculate the total area of grid cells.
            Passed to `Cutout.area()`.

        Returns
        -------
        xr.DataArray
            Capacity layout with dimensions 'x' and 'y' indicating the total
            capacity placed within one grid cell.

        """
        return capacity_density * self.area(crs)

    def equals(self, other):
          """
          It overrides xarray.Dataset.equals and ignores the path attribute in the comparison
          """
          if not isinstance(other, Cutout):
              return NotImplemented
          # Compare cutouts data attributes
          return self.data.equals(other.data)

    def layout_from_capacity_list(self, data, col="Capacity"):
        """
        Get a capacity layout aligned to the cutout based on a capacity list.

        Parameters
        ----------
        data : pandas.DataFrame
            Capacity list with columns 'x', 'y' and col. Each capacity entry
            is added to the grid cell intersecting with the coordinate (x,y).
        col : str, optional
            Name of the column with capacity values. The default is 'Capacity'.

        Returns
        -------
        xr.DataArray
            Capacity layout with dimensions 'x' and 'y' indicating the total
            capacity placed within one grid cell.

        Example
        -------
        >>> import atlite
        >>> import powerplantmatching as pm

        >>> data = pm.data.OPSD_VRE_country('DE')
        >>> data = (data.query('Fueltype == "Solar"')
                    .rename(columns={'lon':'x', 'lat':'y'}))

        >>> cutout = atlite.Cutout('Germany', x = slice(-5, 15), y = slice(40, 55),
                       time='2013-06-01', module='era5')
        >>> cutout.prepare(features=['influx', 'temperature'])
        >>> layout = cutout.layout_from_capacity_list(data)
        >>> pv = cutout.pv('CdTe', 'latitude_optimal', layout=layout)
        >>> pv.plot()

        """
        with dask.config.set(**{"array.slicing.split_large_chunks": False}):
            nearest = (
                self.uniform_layout()
                .chunk()
                .sel({"x": data.x.values, "y": data.y.values}, "nearest")
            )

        data = (
            data.assign(x=nearest.x.data, y=nearest.y.data)
            .groupby(["y", "x"])[col]
            .sum()
        )
        return data.to_xarray().reindex_like(self.data).fillna(0)

    availabilitymatrix = compute_availabilitymatrix

    # Preparation functions

    prepare = cutout_prepare

    # Conversion and aggregation functions

    convert_and_aggregate = convert_and_aggregate

    cooling_demand = cooling_demand

    heat_demand = heat_demand

    temperature = temperature

    soil_temperature = soil_temperature

    dewpoint_temperature = dewpoint_temperature

    coefficient_of_performance = coefficient_of_performance

    solar_thermal = solar_thermal

    wind = wind

    irradiation = irradiation

    pv = pv

    csp = csp

    runoff = runoff

    hydro = hydro

    line_rating = line_rating<|MERGE_RESOLUTION|>--- conflicted
+++ resolved
@@ -580,8 +580,6 @@
             )
         )
 
-<<<<<<< HEAD
-=======
     def equals(self, other):
         """
         It overrides xarray.Dataset.equals and ignores the path attribute in the comparison
@@ -590,7 +588,6 @@
             return NotImplemented
         # Compare cutouts data attributes
         return self.data.equals(other.data)
->>>>>>> 6ad71e09
 
     def indicatormatrix(self, shapes, shapes_crs=4326):
         """
