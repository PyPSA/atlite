# -*- coding: utf-8 -*-

# SPDX-FileCopyrightText: 2016-2019 The Atlite Authors
#
# SPDX-License-Identifier: GPL-3.0-or-later

"""
Module for downloading and curating data from ECMWFs ERA5 dataset (via CDS).

For further reference see
https://confluence.ecmwf.int/display/CKB/ERA5%3A+data+documentation
"""

import os
import numpy as np
import xarray as xr
from tempfile import mkstemp
import weakref
import cdsapi
import logging
from numpy import atleast_1d
from ..gis import maybe_swap_spatial_dims

# Null context for running a with statements wihout any context
try:
    from contextlib import nullcontext
except ImportError:
    # for Python verions < 3.7:
    import contextlib

    @contextlib.contextmanager
    def nullcontext():
        yield


logger = logging.getLogger(__name__)

# Model and CRS Settings
crs = 4326

features = {
    "height": ["height"],
    "wind": ["wnd100m", "roughness"],
    "influx": ["influx_toa", "influx_direct", "influx_diffuse", "albedo"],
    "temperature": ["temperature", "soil temperature"],
    "runoff": ["runoff"],
}

static_features = {"height"}


def _add_height(ds):
    """Convert geopotential 'z' to geopotential height following [1].

    References
    ----------
    [1] ERA5: surface elevation and orography, retrieved: 10.02.2019
    https://confluence.ecmwf.int/display/CKB/ERA5%3A+surface+elevation+and+orography

    """
    g0 = 9.80665
    z = ds["z"]
    if "time" in z.coords:
        z = z.isel(time=0, drop=True)
    ds["height"] = z / g0
    ds = ds.drop_vars("z")
    return ds


def _rename_and_clean_coords(ds, add_lon_lat=True):
    """Rename 'longitude' and 'latitude' columns to 'x' and 'y' and fix roundings.

    Optionally (add_lon_lat, default:True) preserves latitude and longitude
    columns as 'lat' and 'lon'.
    """
    ds = ds.rename({"longitude": "x", "latitude": "y"})
    # round coords since cds coords are float32 which would lead to mismatches
    ds = ds.assign_coords(
        x=np.round(ds.x.astype(float), 5), y=np.round(ds.y.astype(float), 5)
    )
    ds = maybe_swap_spatial_dims(ds)
    if add_lon_lat:
        ds = ds.assign_coords(lon=ds.coords["x"], lat=ds.coords["y"])
    return ds


def get_data_wind(retrieval_params):
    """Get wind data for given retrieval parameters."""
    ds = retrieve_data(
        variable=[
            "100m_u_component_of_wind",
            "100m_v_component_of_wind",
            "forecast_surface_roughness",
        ],
        **retrieval_params,
    )
    ds = _rename_and_clean_coords(ds)

    ds["wnd100m"] = np.sqrt(ds["u100"] ** 2 + ds["v100"] ** 2).assign_attrs(
        units=ds["u100"].attrs["units"], long_name="100 metre wind speed"
    )
    ds = ds.drop_vars(["u100", "v100"])
    ds = ds.rename({"fsr": "roughness"})

    return ds


def sanitize_wind(ds):
    """Sanitize retrieved wind data."""
    ds["roughness"] = ds["roughness"].where(ds["roughness"] >= 0.0, 2e-4)
    return ds


def get_data_influx(retrieval_params):
    """Get influx data for given retrieval parameters."""
    ds = retrieve_data(
        variable=[
            "surface_net_solar_radiation",
            "surface_solar_radiation_downwards",
            "toa_incident_solar_radiation",
            "total_sky_direct_solar_radiation_at_surface",
        ],
        **retrieval_params,
    )

    ds = _rename_and_clean_coords(ds)

    ds = ds.rename({"fdir": "influx_direct", "tisr": "influx_toa"})
    ds["albedo"] = (
        ((ds["ssrd"] - ds["ssr"]) / ds["ssrd"].where(ds["ssrd"] != 0))
        .fillna(0.0)
        .assign_attrs(units="(0 - 1)", long_name="Albedo")
    )
    ds["influx_diffuse"] = (ds["ssrd"] - ds["influx_direct"]).assign_attrs(
        units="J m**-2", long_name="Surface diffuse solar radiation downwards"
    )
    ds = ds.drop_vars(["ssrd", "ssr"])

    # Convert from energy to power J m**-2 -> W m**-2 and clip negative fluxes
    for a in ("influx_direct", "influx_diffuse", "influx_toa"):
        ds[a] = ds[a] / (60.0 * 60.0)
        ds[a].attrs["units"] = "W m**-2"

    return ds


def sanitize_inflow(ds):
    """Sanitize retrieved inflow data."""
    for a in ("influx_direct", "influx_diffuse", "influx_toa"):
        ds[a] = ds[a].clip(min=0.0)
    return ds


def get_data_temperature(retrieval_params):
    """Get wind temperature for given retrieval parameters."""
    ds = retrieve_data(
        variable=["2m_temperature", "soil_temperature_level_4"], **retrieval_params
    )

    ds = _rename_and_clean_coords(ds)
    ds = ds.rename({"t2m": "temperature", "stl4": "soil temperature"})

    return ds


def get_data_runoff(retrieval_params):
    """Get runoff data for given retrieval parameters."""
    ds = retrieve_data(variable=["runoff"], **retrieval_params)

    ds = _rename_and_clean_coords(ds)
    ds = ds.rename({"ro": "runoff"})

    return ds


def sanitize_runoff(ds):
    """Sanitize retrieved runoff data."""
    ds["runoff"] = ds["runoff"].clip(min=0.0)
    return ds


def get_data_height(retrieval_params):
    """Get height data for given retrieval parameters."""
<<<<<<< HEAD
    ds = retrieve_data(variable='geopotential',**retrieval_params)
    #ds = retrieve_data(variable="orography", **retrieval_params)
=======
    ds = retrieve_data(variable="geopotential", **retrieval_params)
>>>>>>> 6ba066e8

    ds = _rename_and_clean_coords(ds)
    ds = _add_height(ds)

    return ds


def _area(coords):
    # North, West, South, East. Default: global
    x0, x1 = coords["x"].min().item(), coords["x"].max().item()
    y0, y1 = coords["y"].min().item(), coords["y"].max().item()
    return [y1, x0, y0, x1]


def retrieval_times(coords, static=False):
    """
    Get list of retrieval cdsapi arguments for time dimension in coordinates.

    If static is False, this function creates a query for each year in the
    time axis in coords. This ensures not running into query limits of the
    cdsapi. If static is True, the function return only one set of parameters
    for the very first time point.

    Parameters
    ----------
    coords : atlite.Cutout.coords

    Returns
    -------
    list of dicts witht retrieval arguments

    """
    time = coords["time"].to_index()
    if static:
        return {
            "year": str(time[0].year),
            "month": str(time[0].month),
            "day": str(time[0].day),
            "time": time[0].strftime("%H:00"),
        }

    times = []
    for year in time.year.unique():
        t = time[time.year == year]
        query = {
            "year": str(year),
            "month": list(t.month.unique()),
            "day": list(t.day.unique()),
            "time": ["%02d:00" % h for h in t.hour.unique()],
        }
        times.append(query)
    return times


def noisy_unlink(path):
    """Delete file at given path."""
    logger.debug(f"Deleting file {path}")
    try:
        os.unlink(path)
    except PermissionError:
        logger.error(f"Unable to delete file {path}, as it is still in use.")


def retrieve_data(product, chunks=None, tmpdir=None, lock=None, **updates):
    """
    Download data like ERA5 from the Climate Data Store (CDS).

    If you want to track the state of your request go to
    https://cds.climate.copernicus.eu/cdsapp#!/yourrequests
    """
    request = {"product_type": "reanalysis", "format": "netcdf"}
    request.update(updates)

    assert {"year", "month", "variable"}.issubset(
        request
    ), "Need to specify at least 'variable', 'year' and 'month'"

    client = cdsapi.Client(
        info_callback=logger.debug, debug=logging.DEBUG >= logging.root.level
    )
    result = client.retrieve(product, request)

    if lock is None:
        lock = nullcontext()

    with lock:
        fd, target = mkstemp(suffix=".nc", dir=tmpdir)
        os.close(fd)

        yearstr = ", ".join(atleast_1d(request["year"]))
        variables = atleast_1d(request["variable"])
        varstr = "".join(["\t * " + v + f" ({yearstr})\n" for v in variables])
        logger.info(f"CDS: Downloading variables\n{varstr}")
        result.download(target)

    ds = xr.open_dataset(target, chunks=chunks or {})
    if tmpdir is None:
        logger.debug(f"Adding finalizer for {target}")
        weakref.finalize(ds._file_obj._manager, noisy_unlink, target)

    return ds


def get_data(cutout, feature, tmpdir, lock=None, **creation_parameters):
    """
    Retrieve data from ECMWFs ERA5 dataset (via CDS).

    This front-end function downloads data for a specific feature and formats
    it to match the given Cutout.

    Parameters
    ----------
    cutout : atlite.Cutout
    feature : str
        Name of the feature data to retrieve. Must be in
        `atlite.datasets.era5.features`
    tmpdir : str/Path
        Directory where the temporary netcdf files are stored.
    **creation_parameters :
        Additional keyword arguments. The only effective argument is 'sanitize'
        (default True) which sets sanitization of the data on or off.

    Returns
    -------
    xarray.Dataset
        Dataset of dask arrays of the retrieved variables.

    """
    coords = cutout.coords

    sanitize = creation_parameters.get("sanitize", True)

    retrieval_params = {
        "product": "reanalysis-era5-single-levels",
        "area": _area(coords),
        "chunks": cutout.chunks,
        "grid": [cutout.dx, cutout.dy],
        "tmpdir": tmpdir,
        "lock": lock,
    }

    func = globals().get(f"get_data_{feature}")
    sanitize_func = globals().get(f"sanitize_{feature}")

    logger.info(f"Requesting data for feature {feature}...")

    def retrieve_once(time):
        ds = func({**retrieval_params, **time})
        if sanitize and sanitize_func is not None:
            ds = sanitize_func(ds)
        return ds

    if feature in static_features:
        return retrieve_once(retrieval_times(coords, static=True)).squeeze()

    datasets = map(retrieve_once, retrieval_times(coords))

    return xr.concat(datasets, dim="time").sel(time=coords["time"])<|MERGE_RESOLUTION|>--- conflicted
+++ resolved
@@ -181,12 +181,7 @@
 
 def get_data_height(retrieval_params):
     """Get height data for given retrieval parameters."""
-<<<<<<< HEAD
-    ds = retrieve_data(variable='geopotential',**retrieval_params)
-    #ds = retrieve_data(variable="orography", **retrieval_params)
-=======
     ds = retrieve_data(variable="geopotential", **retrieval_params)
->>>>>>> 6ba066e8
 
     ds = _rename_and_clean_coords(ds)
     ds = _add_height(ds)
