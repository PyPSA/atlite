--- conflicted
+++ resolved
@@ -533,18 +533,6 @@
         logger.debug(f"Adding finalizer for {cache_filepath}")
         weakref.finalize(ds._file_obj._manager, noisy_unlink, cache_filepath)
 
-<<<<<<< HEAD
-    # Remove default encoding we get from CDSAPI, which can lead to NaN values after loading with subsequent
-    # saving due to how xarray handles netcdf compression (only float encoded as short int seem affected)
-    # Fixes issue by keeping "float32" encoded as "float32" instead of internally saving as "short int", see:
-    # https://stackoverflow.com/questions/75755441/why-does-saving-to-netcdf-without-encoding-change-some-values-to-nan
-    # and hopefully fixed soon (could then remove), see https://github.com/pydata/xarray/issues/7691
-    for v in ds.data_vars:
-        if ds[v].encoding.get("dtype") == "int16":
-            ds[v].encoding.clear()
-
-=======
->>>>>>> 14b88945
     return ds
 
 
