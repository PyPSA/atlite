# -*- coding: utf-8 -*-

# SPDX-FileCopyrightText: 2016-2019 The Atlite Authors
#
# SPDX-License-Identifier: GPL-3.0-or-later

"""
Module for downloading and curating data from ECMWFs ERA5 dataset (via CDS).

For further reference see
https://confluence.ecmwf.int/display/CKB/ERA5%3A+data+documentation
"""

import os
import pandas as pd
import numpy as np
import xarray as xr
from tempfile import mkstemp
import weakref
import cdsapi

try:
    from contextlib import nullcontext
except ImportError:
    # nullcontext was introduced in Python 3.7, so let's add a fallback for 3.6
    import contextlib
    @contextlib.contextmanager
    def nullcontext():
        yield

from ..gis import maybe_swap_spatial_dims

import logging
logger = logging.getLogger(__name__)

# Model and Projection Settings
projection = 'latlong'

features = {
    'height': ['height'],
    'wind': [
        'wnd100m',
        'roughness'],
    'influx': [
        'influx_toa',
        'influx_direct',
        'influx_diffuse',
        'albedo'],
    'temperature': [
        'temperature',
        'soil temperature'],
    'runoff': ['runoff']}

static_features = {'height'}


def _add_height(ds):
    """Convert geopotential 'z' to geopotential height following [1].

    References
    ----------
    [1] ERA5: surface elevation and orography, retrieved: 10.02.2019
    https://confluence.ecmwf.int/display/CKB/ERA5%3A+surface+elevation+and+orography

    """
    g0 = 9.80665
    z = ds['z']
    if 'time' in z.coords:
        z = z.isel(time=0, drop=True)
    ds['height'] = z / g0
    ds = ds.drop_vars('z')
    return ds



def _rename_and_clean_coords(ds, add_lon_lat=True):
    """Rename 'longitude' and 'latitude' columns to 'x' and 'y'.

    Optionally (add_lon_lat, default:True) preserves latitude and longitude
    columns as 'lat' and 'lon'.
    """
    ds = ds.rename({'longitude': 'x', 'latitude': 'y'})
    ds = maybe_swap_spatial_dims(ds)
    if add_lon_lat:
        ds = ds.assign_coords(lon=ds.coords['x'], lat=ds.coords['y'])
    return ds


def get_data_wind(retrieval_params):
    """Get wind data for given retrieval parameters."""
    ds = retrieve_data(
        variable=[
            '100m_u_component_of_wind',
            '100m_v_component_of_wind',
            'forecast_surface_roughness'],
        **retrieval_params)
    ds = _rename_and_clean_coords(ds)

    ds['wnd100m'] = (np.sqrt(ds['u100']**2 + ds['v100']**2)
                     .assign_attrs(units=ds['u100'].attrs['units'],
                                   long_name="100 metre wind speed"))
    ds = ds.drop_vars(['u100', 'v100'])
    ds = ds.rename({'fsr': 'roughness'})

    return ds


def sanitize_wind(ds):
    """Sanitize retrieved wind data."""
    ds['roughness'] = ds['roughness'].where(ds['roughness'] >= 0.0, 2e-4)
    return ds


def get_data_influx(retrieval_params):
    """Get influx data for given retrieval parameters."""
    ds = retrieve_data(
        variable=[
            'surface_net_solar_radiation',
            'surface_solar_radiation_downwards',
            'toa_incident_solar_radiation',
            'total_sky_direct_solar_radiation_at_surface'],
        **retrieval_params)

    ds = _rename_and_clean_coords(ds)

    ds = ds.rename({'fdir': 'influx_direct', 'tisr': 'influx_toa'})
    with np.errstate(divide='ignore', invalid='ignore'):
        ds['albedo'] = (((ds['ssrd'] - ds['ssr']) / ds['ssrd']).fillna(0.)
                        .assign_attrs(units='(0 - 1)', long_name='Albedo'))
    ds['influx_diffuse'] = (
        (ds['ssrd'] - ds['influx_direct'])
        .assign_attrs(units='J m**-2',
                      long_name='Surface diffuse solar radiation downwards'))
    ds = ds.drop_vars(['ssrd', 'ssr'])

    # Convert from energy to power J m**-2 -> W m**-2 and clip negative fluxes
    for a in ('influx_direct', 'influx_diffuse', 'influx_toa'):
        ds[a] = ds[a] / (60. * 60.)
        ds[a].attrs['units'] = 'W m**-2'

    return ds


def sanitize_inflow(ds):
    """Sanitize retrieved inflow data."""
    for a in ('influx_direct', 'influx_diffuse', 'influx_toa'):
        ds[a] = ds[a].clip(min=0.)
    return ds


def get_data_temperature(retrieval_params):
    """Get wind temperature for given retrieval parameters."""
    ds = retrieve_data(variable=['2m_temperature', 'soil_temperature_level_4'],
                       **retrieval_params)

    ds = _rename_and_clean_coords(ds)
    ds = ds.rename({'t2m': 'temperature', 'stl4': 'soil temperature'})

    return ds


def get_data_runoff(retrieval_params):
    """Get runoff data for given retrieval parameters."""
    ds = retrieve_data(variable=['runoff'], **retrieval_params)

    ds = _rename_and_clean_coords(ds)
    ds = ds.rename({'ro': 'runoff'})

    return ds


def sanitize_runoff(ds):
    """Sanitize retrieved runoff data."""
    ds['runoff'] = ds['runoff'].clip(min=0.)
    return ds


def get_data_height(retrieval_params):
    """Get height data for given retrieval parameters."""
    ds = retrieve_data(variable='orography', **retrieval_params)

    ds = _rename_and_clean_coords(ds)
    ds = _add_height(ds)

    return ds


def _area(coords):
    # North, West, South, East. Default: global
    x0, x1 = coords['x'].min().item(), coords['x'].max().item()
    y0, y1 = coords['y'].min().item(), coords['y'].max().item()
    return [y1, x0, y0, x1]


def retrieval_times(coords, static=False):
    """
    Get list of retrieval cdsapi arguments for time dimension in coordinates.

    According to the time span in the coords argument, the entries in the list
    specify either

    * days, if number of days in coords is less or equal 10
    * months, if number of days is less or equal 90
    * years else

    Parameters
    ----------
    coords : atlite.Cutout.coords

    Returns
    -------
    list of dicts witht retrieval arguments

    """
    time = pd.Series(coords['time'])
    if static:
        return {'year': str(time[0].year), 'month': str(time[0].month),
                'day': str(time[0].day), 'time': time[0].strftime("%H:00")}

    time_span = time.iloc[-1] - time.iloc[0]

    if len(time) == 1:
        return [{'year': str(d.year), 'month': str(d.month), 'day': str(d.day),
                 'time': d.strftime("%H:00")} for d in time]
    if time_span.days <= 10:
        return [{'year': str(d.year), 'month': str(d.month), 'day': str(d.day)}
                for d in time.dt.date.unique()]
    elif time_span.days < 90:
        return [{'year': str(year), 'month': str(month)}
                for month in time.dt.month.unique()
                for year in time.dt.year.unique()]
    else:
        return [{'year': str(year)} for year in time.dt.year.unique()]


def noisy_unlink(path):
    """Delete file at given path."""
    logger.debug(f"Deleting file {path}")
    try:
        os.unlink(path)
    except PermissionError:
        logger.error(f"Unable to delete file {path}, as it is still in use.")


def retrieve_data(product, chunks=None, tmpdir=None, lock=None, **updates):
    """Download data like ERA5 from the Climate Data Store (CDS)."""
    # Default request
    request = {
        'product_type': 'reanalysis',
        'format': 'netcdf',
        'time': ["%02d:00" %i for i in range(24)],
        'day': [str(i) for i in range(1, 31 + 1)],
        'month': [str(i) for i in range(1, 12 + 1)]}
    request.update(updates)

    assert {'year', 'month', 'variable'}.issubset(request), (
        "Need to specify at least 'variable', 'year' and 'month'")

<<<<<<< HEAD
    result = cdsapi.Client(info_callback=logger.debug,
                           debug=logging.DEBUG >= logging.root.level)\
                   .retrieve(product, request)
=======
    client = cdsapi.Client(quiet=True, info_callback=logger.debug)
    result = client.retrieve(product, request)

    if len(request['year']) > 1:
        timedesc = f"{request['year'][0]}-{request['year'][-1]}"
    else:
        year = request['year'][0]
        timedesc = f"{year}.{request['month'][0]}-{year}.{request['month'][-1]}"
>>>>>>> 3e592870

    logger.info(f"CDS: Requested variable {request['variable']} from {product} for {timedesc}")

    if lock is None:
        lock = nullcontext()

    with lock:
        fd, target = mkstemp(suffix='.nc', dir=tmpdir)
        os.close(fd)

        logger.info(f"CDS: Downloading variable {request['variable']} for {timedesc} to {target}")
        result.download(target)

    ds = xr.open_dataset(target, chunks=chunks or {})
    if tmpdir is None:
        logger.debug(f"Adding finalizer for {target}")
        weakref.finalize(ds._file_obj._manager, noisy_unlink, target)

    return ds



def get_data(cutout, feature, tmpdir, lock=None, **creation_parameters):
    """
    Retrieve data from ECMWFs ERA5 dataset (via CDS).

    This front-end function downloads data for a specific feature and formats
    it to match the given Cutout.

    Parameters
    ----------
    cutout : atlite.Cutout
    feature : str
        Name of the feature data to retrieve. Must be in
        `atlite.datasets.era5.features`
    tmpdir : str/Path
        Directory where the temporary netcdf files are stored.
    **creation_parameters :
        Additional keyword arguments. The only effective argument is 'sanitize'
        (default True) which sets sanitization of the data on or off.

    Returns
    -------
    xarray.Dataset
        Dataset of dask arrays of the retrieved variables.

    """
    coords = cutout.coords

    sanitize = creation_parameters.get('sanitize', True)

    retrieval_params = {'product': 'reanalysis-era5-single-levels',
                        'area': _area(coords),
                        'chunks': cutout.chunks,
                        'grid': [cutout.dx, cutout.dy],
                        'tmpdir': tmpdir,
                        'lock': lock}

    func = globals().get(f"get_data_{feature}")
    sanitize_func = globals().get(f"sanitize_{feature}")

<<<<<<< HEAD
    logger.info(f" Downloading feature '{feature}' to {tmpdir}")

=======
>>>>>>> 3e592870
    def retrieve_once(time):
        ds = func({**retrieval_params, **time})
        if sanitize and sanitize_func is not None:
            ds = sanitize_func(ds)
        return ds

    if feature in static_features:
        return (retrieve_once(retrieval_times(coords, static=True))
                .squeeze().drop('time'))

    datasets = map(retrieve_once, retrieval_times(coords))

    return xr.concat(datasets, dim='time').sel(time=coords['time'])<|MERGE_RESOLUTION|>--- conflicted
+++ resolved
@@ -12,25 +12,26 @@
 """
 
 import os
-import pandas as pd
 import numpy as np
 import xarray as xr
+import time
 from tempfile import mkstemp
 import weakref
 import cdsapi
-
+import logging
+from numpy import atleast_1d
+from ..gis import maybe_swap_spatial_dims
+
+# Null context for running a with statements wihout any context
 try:
     from contextlib import nullcontext
 except ImportError:
-    # nullcontext was introduced in Python 3.7, so let's add a fallback for 3.6
+    # for Python verions < 3.7:
     import contextlib
     @contextlib.contextmanager
     def nullcontext():
         yield
 
-from ..gis import maybe_swap_spatial_dims
-
-import logging
 logger = logging.getLogger(__name__)
 
 # Model and Projection Settings
@@ -196,12 +197,10 @@
     """
     Get list of retrieval cdsapi arguments for time dimension in coordinates.
 
-    According to the time span in the coords argument, the entries in the list
-    specify either
-
-    * days, if number of days in coords is less or equal 10
-    * months, if number of days is less or equal 90
-    * years else
+    If static is False, this function creates a query for each year in the
+    time axis in coords. This ensures not running into query limits of the
+    cdsapi. If static is True, the function return only one set of parameters
+    for the very first time point.
 
     Parameters
     ----------
@@ -212,25 +211,20 @@
     list of dicts witht retrieval arguments
 
     """
-    time = pd.Series(coords['time'])
+    time = coords['time'].to_index()
     if static:
         return {'year': str(time[0].year), 'month': str(time[0].month),
                 'day': str(time[0].day), 'time': time[0].strftime("%H:00")}
 
-    time_span = time.iloc[-1] - time.iloc[0]
-
-    if len(time) == 1:
-        return [{'year': str(d.year), 'month': str(d.month), 'day': str(d.day),
-                 'time': d.strftime("%H:00")} for d in time]
-    if time_span.days <= 10:
-        return [{'year': str(d.year), 'month': str(d.month), 'day': str(d.day)}
-                for d in time.dt.date.unique()]
-    elif time_span.days < 90:
-        return [{'year': str(year), 'month': str(month)}
-                for month in time.dt.month.unique()
-                for year in time.dt.year.unique()]
-    else:
-        return [{'year': str(year)} for year in time.dt.year.unique()]
+    times = []
+    for year in time.year.unique():
+        t = time[time.year==year]
+        query = {'year': str(year),
+                 'month': list(t.month.unique()),
+                 'day': list(t.day.unique()),
+                 'time': ["%02d:00" %h for h in t.hour.unique()]}
+        times.append(query)
+    return times
 
 
 def noisy_unlink(path):
@@ -243,35 +237,23 @@
 
 
 def retrieve_data(product, chunks=None, tmpdir=None, lock=None, **updates):
-    """Download data like ERA5 from the Climate Data Store (CDS)."""
-    # Default request
+    """
+    Download data like ERA5 from the Climate Data Store (CDS).
+
+    If you want to track the state of your request go to
+    https://cds.climate.copernicus.eu/cdsapp#!/yourrequests
+    """
     request = {
         'product_type': 'reanalysis',
-        'format': 'netcdf',
-        'time': ["%02d:00" %i for i in range(24)],
-        'day': [str(i) for i in range(1, 31 + 1)],
-        'month': [str(i) for i in range(1, 12 + 1)]}
+        'format': 'netcdf'}
     request.update(updates)
 
     assert {'year', 'month', 'variable'}.issubset(request), (
-        "Need to specify at least 'variable', 'year' and 'month'")
-
-<<<<<<< HEAD
-    result = cdsapi.Client(info_callback=logger.debug,
-                           debug=logging.DEBUG >= logging.root.level)\
-                   .retrieve(product, request)
-=======
-    client = cdsapi.Client(quiet=True, info_callback=logger.debug)
+            "Need to specify at least 'variable', 'year' and 'month'")
+
+    client = cdsapi.Client(info_callback=logger.debug,
+                            debug=logging.DEBUG >= logging.root.level)
     result = client.retrieve(product, request)
-
-    if len(request['year']) > 1:
-        timedesc = f"{request['year'][0]}-{request['year'][-1]}"
-    else:
-        year = request['year'][0]
-        timedesc = f"{year}.{request['month'][0]}-{year}.{request['month'][-1]}"
->>>>>>> 3e592870
-
-    logger.info(f"CDS: Requested variable {request['variable']} from {product} for {timedesc}")
 
     if lock is None:
         lock = nullcontext()
@@ -280,7 +262,11 @@
         fd, target = mkstemp(suffix='.nc', dir=tmpdir)
         os.close(fd)
 
-        logger.info(f"CDS: Downloading variable {request['variable']} for {timedesc} to {target}")
+        yearstr = ', '.join(atleast_1d(request['year']))
+        variables = atleast_1d(request['variable'])
+        varstr = ''.join(['\n\t * ' + v + f' ({yearstr})' for v in variables])
+        time.sleep(0.015) # ensure processbar has totally left the space
+        logger.info(f"CDS: Downloading variables {varstr}\n")
         result.download(target)
 
     ds = xr.open_dataset(target, chunks=chunks or {})
@@ -331,11 +317,8 @@
     func = globals().get(f"get_data_{feature}")
     sanitize_func = globals().get(f"sanitize_{feature}")
 
-<<<<<<< HEAD
-    logger.info(f" Downloading feature '{feature}' to {tmpdir}")
-
-=======
->>>>>>> 3e592870
+    logger.info(f'Requesting data for feature {feature}...')
+
     def retrieve_once(time):
         ds = func({**retrieval_params, **time})
         if sanitize and sanitize_func is not None:
